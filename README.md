# IDA-MCP

![logo](ida-mcp.png)

[wiki](https://github.com/jelasin/IDA-MCP/wiki)

[deepwiki](https://deepwiki.com/jelasin/IDA-MCP)

## IDA-MCP (FastMCP + 多实例协调器)

* 每个 IDA 实例启动一个 **FastMCP** 服务器 (`/mcp`)
* 第一个实例占用 `127.0.0.1:11337` 作为 **协调器(coordinator)**，维持内存注册表并支持工具转发
* 后续实例自动注册到协调器；无需共享文件或手工配置端口
* 通过一个进程型 **代理 `ida_mcp_proxy.py`**（MCP 客户端可用 command/args 启动）统一访问 / 聚合各实例工具

## 当前工具

### 插件内置 (`server.py`)

#### reverse-tools (server)

* `check_connection` – 快速检测插件与协调器健康 (ok/count)
* `list_instances` – 返回已注册实例原始列表
* `list_functions` – 返回当前 IDA 数据库中全部函数 (name, start_ea, end_ea)
* `get_function_by_name(name)` – 精确按名称获取单个函数的起止地址
* `get_function_by_address(address)` – 通过地址(起始或内部)获取函数信息
* `get_current_address()` – 获取当前界面光标地址
* `get_current_function()` – 获取当前光标所在函数 (若存在)
* `convert_number(text, size)` – 数字转换 (十进制/十六进制/二进制 ↔ 多种表示, 指定位宽)
* `list_globals_filter(offset, count, filter?)` – 分页 + 模糊(子串)过滤的全局符号列表 (排除函数)
* `list_globals(offset, count)` – 分页列出所有全局符号 (排除函数)
* `list_strings_filter(offset, count, filter?)` – 分页 + 模糊过滤字符串列表
* `list_strings(offset, count)` – 分页列出所有字符串
* `list_local_types()` – 列出所有 Local Types (ordinal + decl 截断)
* `decompile_function(address)` – 反编译函数 (需要 Hex-Rays)
* `disassemble_function(start_address)` – 输出函数反汇编 (指令/注释)
* `get_xrefs_to(address)` – 获取指向某地址的交叉引用
* `get_xrefs_to_field(struct_name, field_name)` – 启发式获取引用结构体字段的指令位置
* `set_comment(address, comment)` – 设置/清除地址注释 (同步到伪代码)
* `rename_local_variable(function_address, old_name, new_name)` – 重命名函数本地变量 (Hex-Rays)
* `rename_global_variable(old_name, new_name)` – 重命名全局变量
* `set_global_variable_type(variable_name, new_type)` – 设置全局变量类型
* `rename_function(function_address, new_name)` – 重命名函数
* `set_function_prototype(function_address, prototype)` – 设置函数原型
* `set_local_variable_type(function_address, variable_name, new_type)` – 设置局部变量类型 (Hex-Rays)
* `declare_c_type(c_declaration)` – 解析并声明/更新一个本地类型 (struct/union/enum/typedef)
* `get_entry_points()` – 获取所有入口点 (ordinal + 地址 + 名称)
* `get_metadata` - 获取指定或当前实例基础元数据（hash/arch/bits 等）
* `linear_disassemble(start_address, size)` - 从指定地址线性反汇编size个指令

#### dbg-tools (server)

* `dbg_get_registers()` – 获取所有寄存器当前值
* `dbg_get_call_stack()` – 获取当前调用栈
* `dbg_list_breakpoints()` – 列出所有断点
* `dbg_start_process()` – 启动调试 (若尚未启动)
* `dbg_exit_process()` – 结束调试进程
* `dbg_continue_process()` – 继续运行 (Resume)
* `dbg_run_to(address)` – 运行到指定地址
* `dbg_set_breakpoint(address)` – 设置断点
* `dbg_delete_breakpoint(address)` – 删除断点 (幂等)
* `dbg_enable_breakpoint(address, enable)` – 启用/禁用断点 (不存在且启用则创建)

### 代理 (`ida_mcp_proxy.py`)

* `select_instance(port?)` - 选择要使用的 IDA 实例

#### reverse-tools (proxy)

* `check_connection` - 检测是否存在活跃实例
* `list_instances` - 返回原始实例列表
* `list_functions` - 针对选中或自动选中实例；经协调器转发
* `get_function_by_name(name, port?)` - 转发按名称查询函数
* `get_function_by_address(address, port?)` - 转发按地址查询函数
* `get_current_address(port?)` - 转发获取当前界面光标地址
* `get_current_function(port?)` - 转发获取当前光标所在函数 (若存在)
* `convert_number(text, size, port?)` - 转发数字转换
* `list_globals_filter(offset, count, filter?, port?)` - 转发分页全局符号查询
* `list_globals(offset, count, port?)` - 转发分页全局符号查询 (不含过滤)
* `list_strings_filter(offset, count, filter?, port?)` - 转发分页字符串查询
* `list_strings(offset, count, port?)` - 转发分页字符串查询 (不含过滤)
* `list_local_types(port?)` - 转发列出 Local Types
* `decompile_function(address, port?)` - 转发反编译函数 (需要 Hex-Rays)
* `disassemble_function(start_address, port?)` - 转发函数反汇编
* `get_metadata(port?)` - 获取指定或当前实例基础元数据（hash/arch/bits 等）
* `get_xrefs_to(address, port?)` - 转发获取指向某地址的交叉引用
* `get_xrefs_to_field(struct_name, field_name, port?)` - 转发启发式字段引用搜索
* `set_comment(address, comment, port?)` - 转发设置地址注释
* `rename_local_variable(function_address, old_name, new_name, port?)` - 转发重命名本地变量
* `rename_global_variable(old_name, new_name, port?)` - 转发重命名全局变量
* `set_global_variable_type(variable_name, new_type, port?)` - 转发设置全局变量类型
* `rename_function(function_address, new_name, port?)` - 转发重命名函数
* `set_function_prototype(function_address, prototype, port?)` - 转发设置函数原型
* `set_local_variable_type(function_address, variable_name, new_type, port?)` - 转发设置局部变量类型
* `declare_c_type(c_declaration, port?)` - 转发声明/更新本地类型
* `get_entry_points(port?)` - 转发获取入口点列表
* `linear_disassemble(start_address, size, port?)` - 转发线性反汇编

#### dbg-tools (proxy)

* `dbg_get_registers(port?)` - 转发获取寄存器当前值
* `dbg_get_call_stack(port?)` - 转发获取当前调用栈
* `dbg_list_breakpoints(port?)` - 转发列出所有断点
* `dbg_start_process(port?)` - 转发启动调试
* `dbg_exit_process(port?)` - 转发结束调试进程
* `dbg_continue_process(port?)` - 转发继续运行
* `dbg_run_to(address, port?)` - 转发运行到指定地址
* `dbg_set_breakpoint(address, port?)` - 转发设置断点
* `dbg_delete_breakpoint(address, port?)` - 转发删除断点
* `dbg_enable_breakpoint(address, enable, port?)` - 转发启用/禁用断点

## 目录结构

```text
IDA-MCP/
  ida_mcp.py              # 插件入口：启动/停止 SSE server + 注册协调器
  ida_mcp/
    server.py             # FastMCP server 定义
    registry.py           # 协调器实现 / 多实例注册 & /call 转发
    __init__.py           # 包初始化, 导出 create_mcp_server 并说明子模块结构
    proxy/
      ida_mcp_proxy.py    # 进程型代理（附加 MCP server, 通过协调器 /call 转发）
  mcp.json                # MCP 客户端配置 (含 proxy / sse)
  README.md
  requirements.txt        # fastmcp 依赖（若外部环境需要）
```

## 启动步骤

1. 复制 `ida_mcp.py` + `ida_mcp` 文件夹到 IDA 的 `plugins/` 。
2. 打开目标二进制，等待分析完成。
3. 菜单 / 快捷方式触发插件：首次启动会：
   * 选择空闲端口（从 8765 起）运行 SSE 服务 `http://127.0.0.1:<port>/mcp/`
   * 若 11337 空闲 → 启动协调器；否则向现有协调器注册
4. 再次触发插件 = 停止并注销实例。

## 代理使用

在 `mcp.json` 中替换 `command` 和 `args`，然后将其复制到 claude 客户端的 mcp 工具配置文件或者其他 MCP 客户端的配置文件中。

**claude / cherry studio / cursor 客户端示例：**

```json
{
  "mcpServers": {
    "ida-mcp-proxy": {
      "command": "path of python",
      "args": ["path of ida_mcp_proxy.py"],
      "env": {},
      "description": "Process MCP proxy that forwards to running IDA SSE server."
    }
  }
}
```

claude 直接在安装目录里面的 `claude_desktop_config.json` 文件中添加上述配置。

cherry studio 支持快速创建 mcp 工具，直接从 json 导入，然后粘贴上述配置示例。

cursor 直接在模型工具导入即可。

**vscode mcp 配置示例：**

```json
{
  "servers": {
    "ida-mcp-proxy": {
      "command": "path of python",
      "args": ["path of ida_mcp_proxy.py"]
    }
  }
}
```

1. 永久添加：
将 copilot 设置为 Agent 模式，点击配置工具 -> 配置工具集 -> 输入工具集名称 -> 输入工具集文件名 -> 确定 -> 然后将上述配置示例直接粘贴进去即可。

2. 临时添加：
项目目录建立 `.vscode` 文件夹，并在其中创建 `mcp.json` 文件，将上述配置文件粘贴进去。

3. copilot 也会扫描 claude 客户端的配置文件和 cursor 的配置文件。

## 依赖

```bash
python -m pip install -r requirements.txt
```
<<<<<<< HEAD

## 后续计划

增加UI界面，支持内部调用模型，等langchain正式更新到1.0.0后添加多agent A2A自动化逆向功能。

## 开源声明

本项目遵循 GPLv3 许可证开源，详见 LICENSE 文件。

本项目修改了 [ROPgadget](https://github.com/JonathanSalwan/ROPgadget) 的核心代码作为 find_gadget 搜索工具的基础。

=======


>>>>>>> f74c1c66
<|MERGE_RESOLUTION|>--- conflicted
+++ resolved
@@ -1,203 +1,197 @@
-# IDA-MCP
-
-![logo](ida-mcp.png)
-
-[wiki](https://github.com/jelasin/IDA-MCP/wiki)
-
-[deepwiki](https://deepwiki.com/jelasin/IDA-MCP)
-
-## IDA-MCP (FastMCP + 多实例协调器)
-
-* 每个 IDA 实例启动一个 **FastMCP** 服务器 (`/mcp`)
-* 第一个实例占用 `127.0.0.1:11337` 作为 **协调器(coordinator)**，维持内存注册表并支持工具转发
-* 后续实例自动注册到协调器；无需共享文件或手工配置端口
-* 通过一个进程型 **代理 `ida_mcp_proxy.py`**（MCP 客户端可用 command/args 启动）统一访问 / 聚合各实例工具
-
-## 当前工具
-
-### 插件内置 (`server.py`)
-
-#### reverse-tools (server)
-
-* `check_connection` – 快速检测插件与协调器健康 (ok/count)
-* `list_instances` – 返回已注册实例原始列表
-* `list_functions` – 返回当前 IDA 数据库中全部函数 (name, start_ea, end_ea)
-* `get_function_by_name(name)` – 精确按名称获取单个函数的起止地址
-* `get_function_by_address(address)` – 通过地址(起始或内部)获取函数信息
-* `get_current_address()` – 获取当前界面光标地址
-* `get_current_function()` – 获取当前光标所在函数 (若存在)
-* `convert_number(text, size)` – 数字转换 (十进制/十六进制/二进制 ↔ 多种表示, 指定位宽)
-* `list_globals_filter(offset, count, filter?)` – 分页 + 模糊(子串)过滤的全局符号列表 (排除函数)
-* `list_globals(offset, count)` – 分页列出所有全局符号 (排除函数)
-* `list_strings_filter(offset, count, filter?)` – 分页 + 模糊过滤字符串列表
-* `list_strings(offset, count)` – 分页列出所有字符串
-* `list_local_types()` – 列出所有 Local Types (ordinal + decl 截断)
-* `decompile_function(address)` – 反编译函数 (需要 Hex-Rays)
-* `disassemble_function(start_address)` – 输出函数反汇编 (指令/注释)
-* `get_xrefs_to(address)` – 获取指向某地址的交叉引用
-* `get_xrefs_to_field(struct_name, field_name)` – 启发式获取引用结构体字段的指令位置
-* `set_comment(address, comment)` – 设置/清除地址注释 (同步到伪代码)
-* `rename_local_variable(function_address, old_name, new_name)` – 重命名函数本地变量 (Hex-Rays)
-* `rename_global_variable(old_name, new_name)` – 重命名全局变量
-* `set_global_variable_type(variable_name, new_type)` – 设置全局变量类型
-* `rename_function(function_address, new_name)` – 重命名函数
-* `set_function_prototype(function_address, prototype)` – 设置函数原型
-* `set_local_variable_type(function_address, variable_name, new_type)` – 设置局部变量类型 (Hex-Rays)
-* `declare_c_type(c_declaration)` – 解析并声明/更新一个本地类型 (struct/union/enum/typedef)
-* `get_entry_points()` – 获取所有入口点 (ordinal + 地址 + 名称)
-* `get_metadata` - 获取指定或当前实例基础元数据（hash/arch/bits 等）
-* `linear_disassemble(start_address, size)` - 从指定地址线性反汇编size个指令
-
-#### dbg-tools (server)
-
-* `dbg_get_registers()` – 获取所有寄存器当前值
-* `dbg_get_call_stack()` – 获取当前调用栈
-* `dbg_list_breakpoints()` – 列出所有断点
-* `dbg_start_process()` – 启动调试 (若尚未启动)
-* `dbg_exit_process()` – 结束调试进程
-* `dbg_continue_process()` – 继续运行 (Resume)
-* `dbg_run_to(address)` – 运行到指定地址
-* `dbg_set_breakpoint(address)` – 设置断点
-* `dbg_delete_breakpoint(address)` – 删除断点 (幂等)
-* `dbg_enable_breakpoint(address, enable)` – 启用/禁用断点 (不存在且启用则创建)
-
-### 代理 (`ida_mcp_proxy.py`)
-
-* `select_instance(port?)` - 选择要使用的 IDA 实例
-
-#### reverse-tools (proxy)
-
-* `check_connection` - 检测是否存在活跃实例
-* `list_instances` - 返回原始实例列表
-* `list_functions` - 针对选中或自动选中实例；经协调器转发
-* `get_function_by_name(name, port?)` - 转发按名称查询函数
-* `get_function_by_address(address, port?)` - 转发按地址查询函数
-* `get_current_address(port?)` - 转发获取当前界面光标地址
-* `get_current_function(port?)` - 转发获取当前光标所在函数 (若存在)
-* `convert_number(text, size, port?)` - 转发数字转换
-* `list_globals_filter(offset, count, filter?, port?)` - 转发分页全局符号查询
-* `list_globals(offset, count, port?)` - 转发分页全局符号查询 (不含过滤)
-* `list_strings_filter(offset, count, filter?, port?)` - 转发分页字符串查询
-* `list_strings(offset, count, port?)` - 转发分页字符串查询 (不含过滤)
-* `list_local_types(port?)` - 转发列出 Local Types
-* `decompile_function(address, port?)` - 转发反编译函数 (需要 Hex-Rays)
-* `disassemble_function(start_address, port?)` - 转发函数反汇编
-* `get_metadata(port?)` - 获取指定或当前实例基础元数据（hash/arch/bits 等）
-* `get_xrefs_to(address, port?)` - 转发获取指向某地址的交叉引用
-* `get_xrefs_to_field(struct_name, field_name, port?)` - 转发启发式字段引用搜索
-* `set_comment(address, comment, port?)` - 转发设置地址注释
-* `rename_local_variable(function_address, old_name, new_name, port?)` - 转发重命名本地变量
-* `rename_global_variable(old_name, new_name, port?)` - 转发重命名全局变量
-* `set_global_variable_type(variable_name, new_type, port?)` - 转发设置全局变量类型
-* `rename_function(function_address, new_name, port?)` - 转发重命名函数
-* `set_function_prototype(function_address, prototype, port?)` - 转发设置函数原型
-* `set_local_variable_type(function_address, variable_name, new_type, port?)` - 转发设置局部变量类型
-* `declare_c_type(c_declaration, port?)` - 转发声明/更新本地类型
-* `get_entry_points(port?)` - 转发获取入口点列表
-* `linear_disassemble(start_address, size, port?)` - 转发线性反汇编
-
-#### dbg-tools (proxy)
-
-* `dbg_get_registers(port?)` - 转发获取寄存器当前值
-* `dbg_get_call_stack(port?)` - 转发获取当前调用栈
-* `dbg_list_breakpoints(port?)` - 转发列出所有断点
-* `dbg_start_process(port?)` - 转发启动调试
-* `dbg_exit_process(port?)` - 转发结束调试进程
-* `dbg_continue_process(port?)` - 转发继续运行
-* `dbg_run_to(address, port?)` - 转发运行到指定地址
-* `dbg_set_breakpoint(address, port?)` - 转发设置断点
-* `dbg_delete_breakpoint(address, port?)` - 转发删除断点
-* `dbg_enable_breakpoint(address, enable, port?)` - 转发启用/禁用断点
-
-## 目录结构
-
-```text
-IDA-MCP/
-  ida_mcp.py              # 插件入口：启动/停止 SSE server + 注册协调器
-  ida_mcp/
-    server.py             # FastMCP server 定义
-    registry.py           # 协调器实现 / 多实例注册 & /call 转发
-    __init__.py           # 包初始化, 导出 create_mcp_server 并说明子模块结构
-    proxy/
-      ida_mcp_proxy.py    # 进程型代理（附加 MCP server, 通过协调器 /call 转发）
-  mcp.json                # MCP 客户端配置 (含 proxy / sse)
-  README.md
-  requirements.txt        # fastmcp 依赖（若外部环境需要）
-```
-
-## 启动步骤
-
-1. 复制 `ida_mcp.py` + `ida_mcp` 文件夹到 IDA 的 `plugins/` 。
-2. 打开目标二进制，等待分析完成。
-3. 菜单 / 快捷方式触发插件：首次启动会：
-   * 选择空闲端口（从 8765 起）运行 SSE 服务 `http://127.0.0.1:<port>/mcp/`
-   * 若 11337 空闲 → 启动协调器；否则向现有协调器注册
-4. 再次触发插件 = 停止并注销实例。
-
-## 代理使用
-
-在 `mcp.json` 中替换 `command` 和 `args`，然后将其复制到 claude 客户端的 mcp 工具配置文件或者其他 MCP 客户端的配置文件中。
-
-**claude / cherry studio / cursor 客户端示例：**
-
-```json
-{
-  "mcpServers": {
-    "ida-mcp-proxy": {
-      "command": "path of python",
-      "args": ["path of ida_mcp_proxy.py"],
-      "env": {},
-      "description": "Process MCP proxy that forwards to running IDA SSE server."
-    }
-  }
-}
-```
-
-claude 直接在安装目录里面的 `claude_desktop_config.json` 文件中添加上述配置。
-
-cherry studio 支持快速创建 mcp 工具，直接从 json 导入，然后粘贴上述配置示例。
-
-cursor 直接在模型工具导入即可。
-
-**vscode mcp 配置示例：**
-
-```json
-{
-  "servers": {
-    "ida-mcp-proxy": {
-      "command": "path of python",
-      "args": ["path of ida_mcp_proxy.py"]
-    }
-  }
-}
-```
-
-1. 永久添加：
-将 copilot 设置为 Agent 模式，点击配置工具 -> 配置工具集 -> 输入工具集名称 -> 输入工具集文件名 -> 确定 -> 然后将上述配置示例直接粘贴进去即可。
-
-2. 临时添加：
-项目目录建立 `.vscode` 文件夹，并在其中创建 `mcp.json` 文件，将上述配置文件粘贴进去。
-
-3. copilot 也会扫描 claude 客户端的配置文件和 cursor 的配置文件。
-
-## 依赖
-
-```bash
-python -m pip install -r requirements.txt
-```
-<<<<<<< HEAD
-
-## 后续计划
-
-增加UI界面，支持内部调用模型，等langchain正式更新到1.0.0后添加多agent A2A自动化逆向功能。
-
-## 开源声明
-
-本项目遵循 GPLv3 许可证开源，详见 LICENSE 文件。
-
-本项目修改了 [ROPgadget](https://github.com/JonathanSalwan/ROPgadget) 的核心代码作为 find_gadget 搜索工具的基础。
-
-=======
-
-
->>>>>>> f74c1c66
+# IDA-MCP
+
+![logo](ida-mcp.png)
+
+[wiki](https://github.com/jelasin/IDA-MCP/wiki)
+
+[deepwiki](https://deepwiki.com/jelasin/IDA-MCP)
+
+## IDA-MCP (FastMCP + 多实例协调器)
+
+* 每个 IDA 实例启动一个 **FastMCP** 服务器 (`/mcp`)
+* 第一个实例占用 `127.0.0.1:11337` 作为 **协调器(coordinator)**，维持内存注册表并支持工具转发
+* 后续实例自动注册到协调器；无需共享文件或手工配置端口
+* 通过一个进程型 **代理 `ida_mcp_proxy.py`**（MCP 客户端可用 command/args 启动）统一访问 / 聚合各实例工具
+
+## 当前工具
+
+### 插件内置 (`server.py`)
+
+#### reverse-tools (server)
+
+* `check_connection` – 快速检测插件与协调器健康 (ok/count)
+* `list_instances` – 返回已注册实例原始列表
+* `list_functions` – 返回当前 IDA 数据库中全部函数 (name, start_ea, end_ea)
+* `get_function_by_name(name)` – 精确按名称获取单个函数的起止地址
+* `get_function_by_address(address)` – 通过地址(起始或内部)获取函数信息
+* `get_current_address()` – 获取当前界面光标地址
+* `get_current_function()` – 获取当前光标所在函数 (若存在)
+* `convert_number(text, size)` – 数字转换 (十进制/十六进制/二进制 ↔ 多种表示, 指定位宽)
+* `list_globals_filter(offset, count, filter?)` – 分页 + 模糊(子串)过滤的全局符号列表 (排除函数)
+* `list_globals(offset, count)` – 分页列出所有全局符号 (排除函数)
+* `list_strings_filter(offset, count, filter?)` – 分页 + 模糊过滤字符串列表
+* `list_strings(offset, count)` – 分页列出所有字符串
+* `list_local_types()` – 列出所有 Local Types (ordinal + decl 截断)
+* `decompile_function(address)` – 反编译函数 (需要 Hex-Rays)
+* `disassemble_function(start_address)` – 输出函数反汇编 (指令/注释)
+* `get_xrefs_to(address)` – 获取指向某地址的交叉引用
+* `get_xrefs_to_field(struct_name, field_name)` – 启发式获取引用结构体字段的指令位置
+* `set_comment(address, comment)` – 设置/清除地址注释 (同步到伪代码)
+* `rename_local_variable(function_address, old_name, new_name)` – 重命名函数本地变量 (Hex-Rays)
+* `rename_global_variable(old_name, new_name)` – 重命名全局变量
+* `set_global_variable_type(variable_name, new_type)` – 设置全局变量类型
+* `rename_function(function_address, new_name)` – 重命名函数
+* `set_function_prototype(function_address, prototype)` – 设置函数原型
+* `set_local_variable_type(function_address, variable_name, new_type)` – 设置局部变量类型 (Hex-Rays)
+* `declare_c_type(c_declaration)` – 解析并声明/更新一个本地类型 (struct/union/enum/typedef)
+* `get_entry_points()` – 获取所有入口点 (ordinal + 地址 + 名称)
+* `get_metadata` - 获取指定或当前实例基础元数据（hash/arch/bits 等）
+* `linear_disassemble(start_address, size)` - 从指定地址线性反汇编size个指令
+
+#### dbg-tools (server)
+
+* `dbg_get_registers()` – 获取所有寄存器当前值
+* `dbg_get_call_stack()` – 获取当前调用栈
+* `dbg_list_breakpoints()` – 列出所有断点
+* `dbg_start_process()` – 启动调试 (若尚未启动)
+* `dbg_exit_process()` – 结束调试进程
+* `dbg_continue_process()` – 继续运行 (Resume)
+* `dbg_run_to(address)` – 运行到指定地址
+* `dbg_set_breakpoint(address)` – 设置断点
+* `dbg_delete_breakpoint(address)` – 删除断点 (幂等)
+* `dbg_enable_breakpoint(address, enable)` – 启用/禁用断点 (不存在且启用则创建)
+
+### 代理 (`ida_mcp_proxy.py`)
+
+* `select_instance(port?)` - 选择要使用的 IDA 实例
+
+#### reverse-tools (proxy)
+
+* `check_connection` - 检测是否存在活跃实例
+* `list_instances` - 返回原始实例列表
+* `list_functions` - 针对选中或自动选中实例；经协调器转发
+* `get_function_by_name(name, port?)` - 转发按名称查询函数
+* `get_function_by_address(address, port?)` - 转发按地址查询函数
+* `get_current_address(port?)` - 转发获取当前界面光标地址
+* `get_current_function(port?)` - 转发获取当前光标所在函数 (若存在)
+* `convert_number(text, size, port?)` - 转发数字转换
+* `list_globals_filter(offset, count, filter?, port?)` - 转发分页全局符号查询
+* `list_globals(offset, count, port?)` - 转发分页全局符号查询 (不含过滤)
+* `list_strings_filter(offset, count, filter?, port?)` - 转发分页字符串查询
+* `list_strings(offset, count, port?)` - 转发分页字符串查询 (不含过滤)
+* `list_local_types(port?)` - 转发列出 Local Types
+* `decompile_function(address, port?)` - 转发反编译函数 (需要 Hex-Rays)
+* `disassemble_function(start_address, port?)` - 转发函数反汇编
+* `get_metadata(port?)` - 获取指定或当前实例基础元数据（hash/arch/bits 等）
+* `get_xrefs_to(address, port?)` - 转发获取指向某地址的交叉引用
+* `get_xrefs_to_field(struct_name, field_name, port?)` - 转发启发式字段引用搜索
+* `set_comment(address, comment, port?)` - 转发设置地址注释
+* `rename_local_variable(function_address, old_name, new_name, port?)` - 转发重命名本地变量
+* `rename_global_variable(old_name, new_name, port?)` - 转发重命名全局变量
+* `set_global_variable_type(variable_name, new_type, port?)` - 转发设置全局变量类型
+* `rename_function(function_address, new_name, port?)` - 转发重命名函数
+* `set_function_prototype(function_address, prototype, port?)` - 转发设置函数原型
+* `set_local_variable_type(function_address, variable_name, new_type, port?)` - 转发设置局部变量类型
+* `declare_c_type(c_declaration, port?)` - 转发声明/更新本地类型
+* `get_entry_points(port?)` - 转发获取入口点列表
+* `linear_disassemble(start_address, size, port?)` - 转发线性反汇编
+
+#### dbg-tools (proxy)
+
+* `dbg_get_registers(port?)` - 转发获取寄存器当前值
+* `dbg_get_call_stack(port?)` - 转发获取当前调用栈
+* `dbg_list_breakpoints(port?)` - 转发列出所有断点
+* `dbg_start_process(port?)` - 转发启动调试
+* `dbg_exit_process(port?)` - 转发结束调试进程
+* `dbg_continue_process(port?)` - 转发继续运行
+* `dbg_run_to(address, port?)` - 转发运行到指定地址
+* `dbg_set_breakpoint(address, port?)` - 转发设置断点
+* `dbg_delete_breakpoint(address, port?)` - 转发删除断点
+* `dbg_enable_breakpoint(address, enable, port?)` - 转发启用/禁用断点
+
+## 目录结构
+
+```text
+IDA-MCP/
+  ida_mcp.py              # 插件入口：启动/停止 SSE server + 注册协调器
+  ida_mcp/
+    server.py             # FastMCP server 定义
+    registry.py           # 协调器实现 / 多实例注册 & /call 转发
+    __init__.py           # 包初始化, 导出 create_mcp_server 并说明子模块结构
+    proxy/
+      ida_mcp_proxy.py    # 进程型代理（附加 MCP server, 通过协调器 /call 转发）
+  mcp.json                # MCP 客户端配置 (含 proxy / sse)
+  README.md
+  requirements.txt        # fastmcp 依赖（若外部环境需要）
+```
+
+## 启动步骤
+
+1. 复制 `ida_mcp.py` + `ida_mcp` 文件夹到 IDA 的 `plugins/` 。
+2. 打开目标二进制，等待分析完成。
+3. 菜单 / 快捷方式触发插件：首次启动会：
+   * 选择空闲端口（从 8765 起）运行 SSE 服务 `http://127.0.0.1:<port>/mcp/`
+   * 若 11337 空闲 → 启动协调器；否则向现有协调器注册
+4. 再次触发插件 = 停止并注销实例。
+
+## 代理使用
+
+在 `mcp.json` 中替换 `command` 和 `args`，然后将其复制到 claude 客户端的 mcp 工具配置文件或者其他 MCP 客户端的配置文件中。
+
+**claude / cherry studio / cursor 客户端示例：**
+
+```json
+{
+  "mcpServers": {
+    "ida-mcp-proxy": {
+      "command": "path of python",
+      "args": ["path of ida_mcp_proxy.py"],
+      "env": {},
+      "description": "Process MCP proxy that forwards to running IDA SSE server."
+    }
+  }
+}
+```
+
+claude 直接在安装目录里面的 `claude_desktop_config.json` 文件中添加上述配置。
+
+cherry studio 支持快速创建 mcp 工具，直接从 json 导入，然后粘贴上述配置示例。
+
+cursor 直接在模型工具导入即可。
+
+**vscode mcp 配置示例：**
+
+```json
+{
+  "servers": {
+    "ida-mcp-proxy": {
+      "command": "path of python",
+      "args": ["path of ida_mcp_proxy.py"]
+    }
+  }
+}
+```
+
+1. 永久添加：
+将 copilot 设置为 Agent 模式，点击配置工具 -> 配置工具集 -> 输入工具集名称 -> 输入工具集文件名 -> 确定 -> 然后将上述配置示例直接粘贴进去即可。
+
+2. 临时添加：
+项目目录建立 `.vscode` 文件夹，并在其中创建 `mcp.json` 文件，将上述配置文件粘贴进去。
+
+3. copilot 也会扫描 claude 客户端的配置文件和 cursor 的配置文件。
+
+## 依赖
+
+```bash
+python -m pip install -r requirements.txt
+```
+
+## 后续计划
+
+增加UI界面，支持内部调用模型，等langchain正式更新到1.0.0后添加多agent A2A自动化逆向功能。
+
+## 开源声明
+
+本项目遵循 GPLv3 许可证开源，详见 LICENSE 文件。
+
+本项目修改了 [ROPgadget](https://github.com/JonathanSalwan/ROPgadget) 的核心代码作为 find_gadget 搜索工具的基础。